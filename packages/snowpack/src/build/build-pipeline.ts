--- conflicted
+++ resolved
@@ -31,14 +31,10 @@
   for (const plugin of plugins) {
     // console.log("[build-pipeline::getInputsFromOutput] plugin '%s'", plugin.name);
     if (plugin.resolve && plugin.resolve.output.includes(baseExt)) {
-<<<<<<< HEAD
       // console.log("[build-pipeline::getInputsFromOutput] plugin '%s' resolves the '%s' extension", plugin.name, baseExt);
-      plugin.resolve.input.forEach((inp) => potentialInputs.add(fileLoc.replace(baseExt, inp)));
-=======
       plugin.resolve.input.forEach((input) =>
         potentialInputs.add(replaceExt(srcFile, baseExt, input)),
       );
->>>>>>> c9348d45
     }
   }
   return Array.from(potentialInputs);
