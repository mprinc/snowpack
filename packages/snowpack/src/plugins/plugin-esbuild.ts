import {Service, startService} from 'esbuild';
import * as colors from 'kleur/colors';
import path from 'path';
import {promises as fs} from 'fs';
import {SnowpackPlugin, SnowpackConfig} from '../types/snowpack';

let esbuildService: Service | null = null;

const IS_PREACT = /from\s+['"]preact['"]/;
function checkIsPreact(filePath: string, contents: string) {
  return filePath.endsWith('.jsx') && IS_PREACT.test(contents);
}

function getLoader(filePath: string): 'js' | 'jsx' | 'ts' | 'tsx' {
  const ext = path.extname(filePath);
  if (ext === '.mjs') {
    return 'js';
  }
  return ext.substr(1) as 'jsx' | 'ts' | 'tsx';
}

export function esbuildPlugin(config: SnowpackConfig, {input}: {input: string[]}): SnowpackPlugin {
  return {
    name: '@snowpack/plugin-esbuild',
    resolve: {
      input,
      output: ['.js'],
    },
    async load({filePath}) {
      esbuildService = esbuildService || (await startService());
      // console.log("[@snowpack/plugin-esbuild::load] fileExt: %s, filePath: %s", fileExt, filePath);
      let contents = await fs.readFile(filePath, 'utf-8');

      // console.log("[@snowpack/plugin-esbuild::load] initial contents: ", contents);

      // fix with the esbuild "bug":
      // [TypeScript parsing bug - cascading issue with exporting of nihilated TS interface #314](https://github.com/evanw/esbuild/issues/314)
      // const searchColaboPuzzleRegExp = /export interface ([^\s\{]+)/g;
      // const replaceWithColaboPrefix = 'export class $1{}; export interface _$1';
      // contents = contents.replace(searchColaboPuzzleRegExp, replaceWithColaboPrefix);
      // console.log("[@snowpack/plugin-esbuild::load] patched: contents: %s", contents);

      const isPreact = checkIsPreact(filePath, contents);
      const {js, jsSourceMap, warnings} = await esbuildService!.transform(contents, {
        loader: getLoader(filePath),
        jsxFactory: isPreact ? 'h' : undefined,
        jsxFragment: isPreact ? 'Fragment' : undefined,
        sourcefile: filePath,
        sourcemap: config.buildOptions.sourceMaps,
      });
      for (const warning of warnings) {
        console.error(colors.bold('! ') + filePath);
        console.error('  ' + warning.text);
      }
<<<<<<< HEAD
      // console.log("[@snowpack/plugin-esbuild::load] transformed contents ['JS']: ", contents);
      return {'.js': js || ''};
=======
      return {
        '.js': {
          code: js || '',
          map: jsSourceMap,
        },
      };
>>>>>>> c9348d45
    },
  };
}

export function stopEsbuild() {
  esbuildService && esbuildService.stop();
}<|MERGE_RESOLUTION|>--- conflicted
+++ resolved
@@ -52,17 +52,13 @@
         console.error(colors.bold('! ') + filePath);
         console.error('  ' + warning.text);
       }
-<<<<<<< HEAD
       // console.log("[@snowpack/plugin-esbuild::load] transformed contents ['JS']: ", contents);
-      return {'.js': js || ''};
-=======
       return {
         '.js': {
           code: js || '',
           map: jsSourceMap,
         },
       };
->>>>>>> c9348d45
     },
   };
 }
