--- conflicted
+++ resolved
@@ -7,20 +7,15 @@
 ```bash
 # Local Setup
 git clone ${REPO}
-<<<<<<< HEAD
 cd ${REPO}
-npm install
+yarn
 
 # mPrinC-TODO Is there any mechanism that is not working that installs packages/snowpack/ automatically?
 # it seems there is not, as even build is simple `"build": "cd packages/snowpack && yarn build",`
-# which is also unnecessary mix of npm and yarn in the same project, making confusion with lock files
 cd packages/snowpack/
-npm install
+yarn
 # mPrinC-TODO we can even stay here and do yarn build :)
 cd ../..
-=======
-yarn
->>>>>>> c9348d45
 ```
 
 ```bash
